--- conflicted
+++ resolved
@@ -10,46 +10,7 @@
    pipelines: ['S']
    discard_n_start_poses: 10
    discard_n_end_poses: 10
-<<<<<<< HEAD
    initial_frame: 10
-   final_frame: 10000
- - name: V1_02_medium
-   segments: [5]
-   pipelines: ['S']
-   discard_n_start_poses: 10
-   discard_n_end_poses: 10
-   initial_frame: 10
-   final_frame: 10000
- - name: V1_03_difficult
-   segments: [5]
-   pipelines: ['S']
-   discard_n_start_poses: 10
-   discard_n_end_poses: 10
-   initial_frame: 10
-   final_frame: 10000
- - name: V2_01_easy
-   segments: [5]
-   pipelines: ['S']
-   discard_n_start_poses: 10
-   discard_n_end_poses: 10
-   initial_frame: 10
-   final_frame: 10000
- - name: V2_02_medium
-   segments: [5]
-   pipelines: ['S']
-   discard_n_start_poses: 10
-   discard_n_end_poses: 10
-   initial_frame: 10
-   final_frame: 10000
- - name: V2_03_difficult
-   segments: [5]
-   pipelines: ['S']
-   discard_n_start_poses: 10
-   discard_n_end_poses: 10
-   initial_frame: 10
-=======
-   initial_frame: 20
->>>>>>> 641b74fb
    final_frame: 10000
  - name: MH_01_easy
    segments: [5]
