--- conflicted
+++ resolved
@@ -466,19 +466,11 @@
     return subprocess.call("{}/stereoVIOEuroc \
                            --logtostderr=1 --colorlogtostderr=1 --log_prefix=0 \
                            --dataset_path={}/{} --output_path={}\
-<<<<<<< HEAD
-                           --vio_params_path={}/params/{}/{} \
-                           --tracker_params_path={}/params/{}/{} \
-                           --flagfile={}/{}/{} --flagfile={}/params/{}/{} \
-                           --flagfile={}/{}/{} --flagfile={}/params/{}/{} \
-                           --flagfile={}/{}/{} --flagfile={}/params/{}/{} \
-=======
                            --vio_params_path={}/{}/{} \
                            --tracker_params_path={}/{}/{} \
                            --flagfile={}/{}/{} --flagfile={}/{}/{} \
                            --flagfile={}/{}/{} --flagfile={}/{}/{} \
                            --flagfile={}/{}/{} --flagfile={}/{}/{} \
->>>>>>> 91068056
                            --log_output=True".format(
                                build_dir, dataset_dir, dataset_name, pipeline_output_dir,
                                params_dir, pipeline_type, "regularVioParameters.yaml",
