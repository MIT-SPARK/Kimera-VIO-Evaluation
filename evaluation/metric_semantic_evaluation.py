--- conflicted
+++ resolved
@@ -198,11 +198,7 @@
         #print("Loading Estimated mesh...")
         self.est_mesh_original = Mesh(est_mesh_path)
 
-<<<<<<< HEAD
-    def compare_meshes(self, number_of_mesh_samples=1e6, only_geometric=False):
-=======
-    def compare_meshes(self, number_of_mesh_samples=1000000):
->>>>>>> 336a86a0
+    def compare_meshes(self, number_of_mesh_samples=1000000, only_geometric=False):
         """
         Args:
             number_of_mesh_samples: int
@@ -254,18 +250,11 @@
         print(" ")
 
         # Calculate semantic metrics using the ICP correspondences
-<<<<<<< HEAD
         if not only_geometric:
             print("Semantic Accuracy [%]: ")
             semantic_accuracy = self.calc_corresp(est_pcl, gt_pcl, reg_p2p.correspondence_set)
-            print()
+            print(semantic_accuracy)
             print(" ")
-=======
-        print("Semantic Accuracy [%]: ")
-        semantic_accuracy = self.calc_corresp(est_pcl, gt_pcl, reg_p2p.correspondence_set)
-        print(semantic_accuracy)
-        print(" ")
->>>>>>> 336a86a0
 
         return inlier_rmse, semantic_accuracy
 
