--- conflicted
+++ resolved
@@ -250,19 +250,12 @@
         print(" ")
 
         # Calculate semantic metrics using the ICP correspondences
-<<<<<<< HEAD
-        print("Calculating Semantic Accuracy...")
-        semantic_accuracy = self.calc_corresp(est_pcl, gt_pcl, reg_p2p.correspondence_set)
-        print("Semantic Accuracy [%]: ")
-        print(semantic_accuracy)
-        print(" ")
-=======
         if not only_geometric:
+            print("Calculating Semantic Accuracy...")
             print("Semantic Accuracy [%]: ")
             semantic_accuracy = self.calc_corresp(est_pcl, gt_pcl, reg_p2p.correspondence_set)
             print(semantic_accuracy)
             print(" ")
->>>>>>> fa4c99d1
 
         return inlier_rmse, semantic_accuracy
 
